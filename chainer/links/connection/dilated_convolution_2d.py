<<<<<<< HEAD
import math

import numpy

=======
>>>>>>> 3aec4552
from chainer import cuda
from chainer.functions.connection import dilated_convolution_2d
from chainer import initializers
from chainer import link


class DilatedConvolution2D(link.Link):

    """Two-dimensional dilated convolutional layer.

    This link wraps the :func:`~chainer.functions.dilated_convolution_2d`
    function and holds the filter weight and bias vector as parameters.

    Args:
        in_channels (int): Number of channels of input arrays. If ``None``,
            parameter initialization will be deferred until the first forward
            data pass at which time the size will be determined.
        out_channels (int): Number of channels of output arrays.
        ksize (int or pair of ints): Size of filters (a.k.a. kernels).
            ``ksize=k`` and ``ksize=(k, k)`` are equivalent.
        stride (int or pair of ints): Stride of filter applications.
            ``stride=s`` and ``stride=(s, s)`` are equivalent.
        pad (int or pair of ints): Spatial padding width for input arrays.
            ``pad=p`` and ``pad=(p, p)`` are equivalent.
        dilate (int or pair of ints): Dilation factor of filter applications.
            ``dilate=d`` and ``dilate=(d, d)`` are equivalent.
        use_cudnn (bool): If ``True``, then this link uses cuDNN if available.
        initialW (4-D array): Initial weight value. If ``None``, the default
            initializer is used to initialize the weight matrix.
            May also be a callable that takes ``numpy.ndarray`` or
            ``cupy.ndarray`` and edits its value.
        initial_bias (1-D array): Initial bias value. If ``None``, then this
            function uses to initialize ``bias``.
            May also be a callable that takes ``numpy.ndarray`` or
            ``cupy.ndarray`` and edits its value.

    .. seealso::
       See :func:`chainer.functions.dilated_convolution_2d`
       for the definition of two-dimensional dilated convolution.

    Attributes:
        W (~chainer.Variable): Weight parameter.
        b (~chainer.Variable): Bias parameter.

    """

    def __init__(self, in_channels, out_channels, ksize, stride=1, pad=0,
                 dilate=1, use_cudnn=True,
                 initialW=initializers.HeNormal(1.0 / numpy.sqrt(2)),
                 initial_bias=initializers.Constant(0)):
        super(DilatedConvolution2D, self).__init__()
        self.ksize = ksize
        self.stride = _pair(stride)
        self.pad = _pair(pad)
        self.dilate = _pair(dilate)
        self.use_cudnn = use_cudnn
        self.out_channels = out_channels
        self.initialW = initialW

        if in_channels is None:
            self.add_uninitialized_param('W')
        else:
            self._initialize_params(in_channels)

        if initial_bias is None:
            self.b = None
        else:
            bias_initializer = initializers._get_initializer(initial_bias)
            self.add_param('b', out_channels, initializer=bias_initializer)

    def _initialize_params(self, in_channels):
        kh, kw = _pair(self.ksize)
        W_shape = (self.out_channels, in_channels, kh, kw)
        self.add_param('W', W_shape)
        initializers.init_weight(self.W.data, self.initialW)

    def __call__(self, x):
        """Applies the convolution layer.

        Args:
            x (~chainer.Variable): Input image.

        Returns:
            ~chainer.Variable: Output of the convolution.

        """
        if self.has_uninitialized_params:
            with cuda.get_device(self._device_id):
                self._initialize_params(x.shape[1])
        return dilated_convolution_2d.dilated_convolution_2d(
            x, self.W, self.b, self.stride,
            self.pad, self.dilate, self.use_cudnn)


def _pair(x):
    if hasattr(x, '__getitem__'):
        return x
    return x, x<|MERGE_RESOLUTION|>--- conflicted
+++ resolved
@@ -1,10 +1,5 @@
-<<<<<<< HEAD
-import math
-
 import numpy
 
-=======
->>>>>>> 3aec4552
 from chainer import cuda
 from chainer.functions.connection import dilated_convolution_2d
 from chainer import initializers
