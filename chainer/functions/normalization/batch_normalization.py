--- conflicted
+++ resolved
@@ -57,10 +57,20 @@
             self.var = var
 
         self.std = xp.sqrt(var, dtype=var.dtype)
-        x_mu = x - mean[expander]
-        self.x_hat = x_mu / self.std[expander]
-        y = gamma * self.x_hat
-        y += beta
+
+        if xp is numpy:
+            x_mu = x - mean[expander]
+            self.x_hat = x_mu / self.std[expander]
+            y = gamma * self.x_hat
+            y += beta
+        else:
+            self.x_hat, y = cuda.elementwise(
+                'T x, T mean, T std, T gamma, T beta', 'T x_hat, T y',
+                '''
+                   x_hat = (x - mean) / std;
+                   y = gamma * x_hat + beta;
+                ''',
+                'bn_fwd')(x, mean[expander], self.std[expander], gamma, beta)
         return y,
 
     def backward(self, inputs, grad_outputs):
@@ -80,8 +90,18 @@
         gbeta = gy.sum(axis=axis)
         ggamma = (gy * self.x_hat).sum(axis=axis)
 
-        gx = (gamma / self.std)[expander] * (
-            gy - (self.x_hat * ggamma[expander] + gbeta[expander]) / m)
+        xp = cuda.get_array_module(x)
+        if xp is numpy:
+            gx = (gamma / self.std)[expander] * (
+                gy - (self.x_hat * ggamma[expander] + gbeta[expander]) / m)
+        else:
+            inv_m = numpy.float32(1) / m
+            gx = cuda.elementwise(
+                'T gy, T x_hat, T gamma, T std, T ggamma, T gbeta, T inv_m',
+                'T gx',
+                'gx = (gamma / std) * (gy - (x_hat * ggamma + gbeta) * inv_m)',
+                'bn_bwd')(gy, self.x_hat, gamma[expander], self.std[expander],
+                          ggamma[expander], gbeta[expander], inv_m)
         return gx, ggamma, gbeta
 
 
@@ -109,7 +129,6 @@
     return BatchNormalizationFunction(eps)(x, gamma, beta)
 
 
-<<<<<<< HEAD
 def fixed_batch_normalization(x, gamma, beta, mean, var, eps=1e-5):
     """Batch normalization function with fixed statistics.
 
@@ -131,79 +150,4 @@
        :class:`links.BatchNormalization`
 
     """
-    return BatchNormalizationFunction(eps)(x, gamma, beta, mean, var)
-=======
-        self.std = xp.sqrt(var, dtype=var.dtype)
-
-        if xp == numpy:
-            self.x_hat = (x - mean) / self.std
-            y = self.gamma * self.x_hat
-            y += self.beta
-        else:
-            self.x_hat, y = cuda.elementwise(
-                'T x, T mean, T std, T gamma, T beta', 'T x_hat, T y', '''
-                T x_hat_ = (x - mean) / std;
-                x_hat = x_hat_;
-                y = gamma * x_hat_ + beta;''', 'bn_fwd1')(
-                    x, mean, self.std, self.gamma, self.beta)
-
-        # Compute exponential moving average
-        if self.use_batch_mean:
-            if self.is_finetune:
-                self.N[0] += 1
-                decay = 1. / self.N[0]
-            else:
-                decay = self.decay
-
-            m = ldim * rdim
-            adjust = m / max(m - 1., 1.)  # unbiased estimation
-            if xp == numpy:
-                self.avg_mean *= decay
-                self.avg_mean += (1 - decay) * mean
-                self.avg_var *= decay
-                self.avg_var += (1 - decay) * adjust * var
-            else:
-                cuda.elementwise(
-                    'T mean, T var, T decay, T adjust',
-                    'T avg_mean, T avg_var', '''
-                    avg_mean = decay * avg_mean + (1 - decay) * mean;
-                    avg_var = decay * avg_var + (1 - decay) * adjust * var;''',
-                    'bn_fwd2')(
-                        mean, var, decay, adjust, self.avg_mean, self.avg_var)
-
-        return y.reshape(x_orig[0].shape),
-
-    def backward(self, x_orig, gy):
-        # TODO(beam2d): Support backprop on inference mode
-        assert self.use_batch_mean and not self.is_finetune
-
-        ldim, cdim, rdim = self._internal_shape(x_orig[0])
-        gy = gy[0].reshape(ldim, cdim, rdim)
-        inv_m = 1. / (ldim * rdim)
-
-        gbeta = gy.sum(axis=(0, 2), keepdims=True)
-        self.gbeta += gbeta
-
-        ggamma = (gy * self.x_hat).sum(axis=(0, 2), keepdims=True)
-        self.ggamma += ggamma
-
-        if cuda.get_array_module(*x_orig) == numpy:
-            coeff = self.gamma / self.std
-            gx = coeff * (gy - (self.x_hat * ggamma + gbeta) * inv_m)
-        else:
-            gx = cuda.elementwise(
-                'T gy, T gbeta, T ggamma, T x_hat, T gamma, T std, T inv_m',
-                'T gx',
-                'gx = gamma / std * (gy - (x_hat * ggamma + gbeta) * inv_m)',
-                'bn_bwd')(
-                    gy, gbeta, ggamma, self.x_hat, self.gamma, self.std, inv_m)
-
-        return gx.reshape(x_orig[0].shape),
-
-    def _internal_shape(self, x):
-        ldim = x.shape[0]
-        cdim = self.gamma.size
-        rdim = x.size // (ldim * cdim)
-        assert ldim * cdim * rdim == x.size
-        return map(numpy.int32, (ldim, cdim, rdim))
->>>>>>> a7221833
+    return BatchNormalizationFunction(eps)(x, gamma, beta, mean, var)