--- conflicted
+++ resolved
@@ -109,25 +109,6 @@
                 # b_type.shape[0] == w_type.shape[1],
             )
 
-<<<<<<< HEAD
-    def forward_cpu(self, inputs):
-        self.retain_inputs((0, 1))  # only retain x and W
-        x, W = inputs[:2]
-        b = inputs[2] if len(inputs) == 3 else None
-
-        if not all([isinstance(i, numpy.ndarray) for i in inputs]):
-            if b is not None:
-                raise ValueError('numpy and cupy must not be used together\n'
-                                 'type(W): {0}, type(x): {1}, type(b): {2}'
-                                 .format(type(W), type(x), type(b)))
-            else:
-                raise ValueError('numpy and cupy must not be used together\n'
-                                 'type(W): {0}, type(x): {1}'
-                                 .format(type(W), type(x)))
-
-        _, _, h, w = x.shape
-        kh, kw = W.shape[2:]
-=======
     def _calc_out_size(self, x, W):
         """Calculates and stores `outh` and `outw`."""
         kh, kw = W.shape[2:]
@@ -136,7 +117,6 @@
         # - b: number of inputs
         # - h, w: height and width of kernels
         # k, m, n, b, h, w -> b, k, m, n, h, w
->>>>>>> a8650f10
         if self.outh is None:
             self.outh = conv.get_deconv_outsize(
                 in_h, kh, self.sy, self.ph, d=self.dy)
@@ -144,24 +124,6 @@
                 raise RuntimeError('Height in the output must be positive.')
 
         if self.outw is None:
-<<<<<<< HEAD
-            self.outw = conv.get_deconv_outsize(w, kw, self.sx, self.pw,
-                                                d=self.dx)
-            assert self.outw > 0, 'Width in the output should be positive.'
-
-        if self.group > 1:
-            y = self._forward_grouped_convolution(x, W, b)
-        else:
-            y = self._forward_cpu_core(x, W, b)
-        return y,
-
-    def _forward_cpu_core(self, x, W, b):
-        gcol = numpy.tensordot(W, x, (0, 1)).astype(x.dtype, copy=False)
-        # - k, m, n: shape of out_channel
-        # - b: number of inputs
-        # - h, w: height and width of kernels
-        # k, m, n, b, h, w -> b, k, m, n, h, w
-=======
             self.outw = conv.get_deconv_outsize(
                 in_w, kw, self.sx, self.pw, d=self.dx)
             if self.outw <= 0:
@@ -176,8 +138,14 @@
 
         self._calc_out_size(x, W)
 
+        if self.group > 1:
+            y = self._forward_grouped_convolution(x, W, b)
+        else:
+            y = self._forward_cpu_core(x, W, b)
+        return y,
+
+    def _forward_cpu_core(self, x, W, b):
         gcol = numpy.tensordot(W, x, (0, 1)).astype(x.dtype, copy=False)
->>>>>>> a8650f10
         gcol = numpy.rollaxis(gcol, 3)
         y = conv.col2im_cpu(
             gcol, self.sy, self.sx, self.ph, self.pw, self.outh, self.outw,
@@ -189,203 +157,38 @@
 
     def forward_gpu(self, inputs):
         self.retain_inputs((0, 1))  # only retain x and W
-<<<<<<< HEAD
-        x, W = inputs[:2]
-        b = inputs[2] if len(inputs) == 3 else None
-
-        if not all([isinstance(i, cuda.ndarray) for i in inputs]):
-            if b is not None:
-                raise ValueError('numpy and cupy must not be used together\n'
-                                 'type(W): {0}, type(x): {1}, type(b): {2}'
-                                 .format(type(W), type(x), type(b)))
-            else:
-                raise ValueError('numpy and cupy must not be used together\n'
-                                 'type(W): {0}, type(x): {1}'
-                                 .format(type(W), type(x)))
-
-        kh, kw = W.shape[2:]
-        n, in_c, in_h, in_w = x.shape
-        yCg = W.shape[1]  # out_c
-        yC = yCg * self.group
-        if self.outh is None:
-            self.outh = conv.get_deconv_outsize(in_h, kh, self.sy, self.ph,
-                                                d=self.dy)
-            assert self.outh > 0, 'Height in the output should be positive.'
-        if self.outw is None:
-            self.outw = conv.get_deconv_outsize(in_w, kw, self.sx, self.pw,
-                                                d=self.dx)
-            assert self.outw > 0, 'Width in the output should be positive.'
-=======
         if len(inputs) == 2:
             (x, W), b = inputs, None
         else:
             x, W, b = inputs
->>>>>>> a8650f10
 
         self._calc_out_size(x, W)
         self._set_cover_all(x, W)
 
-<<<<<<< HEAD
         _gc_use_cudnn = True
         if self.group > 1 and _cudnn_version_ < 7000:
             _gc_use_cudnn = False
 
-        if (not self.cover_all and chainer.should_use_cudnn('>=auto') and
-                x.dtype == W.dtype and
-                ((self.dy == 1 and self.dx == 1) or
-                 _cudnn_version_ >= 6000) and
-                _gc_use_cudnn):
-            x = cuda.cupy.ascontiguousarray(x)
-            W = cuda.cupy.ascontiguousarray(W)
-            if b is not None:
-                b = cuda.cupy.ascontiguousarray(b)
-
-            use_tensor_core = chainer.should_use_cudnn_tensor_core(x.dtype)
-
-            handle = cudnn.get_handle()
-            x_desc = cudnn.create_tensor_descriptor(x)
-            y = cuda.cupy.empty((n, yC, self.outh, self.outw),
-                                dtype=x.dtype)
-            y_desc = cudnn.create_tensor_descriptor(y)
-
-            filter_desc = cudnn.create_filter_descriptor(W)
-            conv_param = (self.ph, self.pw), (self.sy, self.sx), x.dtype
-            dilation = (self.dy, self.dx)
-            conv_desc = cudnn.create_convolution_descriptor(
-                *conv_param, dilation=dilation,
-                use_tensor_core=use_tensor_core,
-                group=self.group)
-            if b is not None:
-                bias_desc = cudnn.create_tensor_descriptor(
-                    b[None, :, None, None])
-
-            oz_dtype = 'd' if x.dtype == 'd' else 'f'
-            one = numpy.array(1, dtype=oz_dtype).ctypes
-            zero = numpy.array(0, dtype=oz_dtype).ctypes
-
-            workspace_size = cuda.get_max_workspace_size()
-            workspace = cuda.cupy.empty((workspace_size,), dtype='b')
-
-            if configuration.config.cudnn_deterministic:
-                algo = libcudnn.CUDNN_CONVOLUTION_BWD_DATA_ALGO_1
-            elif configuration.config.autotune and _cudnn_version_ >= 5000:
-                algo = get_algorithm(
-                    W, x, y, conv_param + (dilation,), handle, filter_desc,
-                    x_desc, conv_desc, y_desc, workspace)
-            else:
-                algo = libcudnn.getConvolutionBackwardDataAlgorithm(
-                    handle, filter_desc.value, x_desc.value, conv_desc.value,
-                    y_desc.value, _bwd_data_pref, workspace_size)
-
-            if use_tensor_core:
-                # Only CUDNN_CONVOLUTION_BWD_DATA_ALGO_1 supports
-                # Tensor-Core in cuDNN7
-                algo = libcudnn.CUDNN_CONVOLUTION_BWD_DATA_ALGO_1
-
-            libcudnn.convolutionBackwardData_v3(
-                handle, one.data, filter_desc.value, W.data.ptr,
-                x_desc.value, x.data.ptr, conv_desc.value,
-                algo, workspace.data.ptr, workspace_size,
-                zero.data, y_desc.value, y.data.ptr)
-=======
         if (not self.cover_all
                 and chainer.should_use_cudnn('>=auto')
                 and x.dtype == W.dtype
                 and ((self.dy == 1 and self.dx == 1)
                      or (_cudnn_version_ >= 6000
-                         and not configuration.config.cudnn_deterministic))):
+                         and not configuration.config.cudnn_deterministic))
+                and _gc_use_cudnn):
 
             # cuDNN implementation
             return self._forward_cudnn(x, W, b)
->>>>>>> a8650f10
 
         else:
-<<<<<<< HEAD
             if self.group > 1:
                 y = self._forward_grouped_convolution(x, W, b)
             else:
                 y = self._forward_gpu_core(x, W, b)
-=======
-            # Implementation using col2im
-            gcol = cuda.cupy.tensordot(W, x, (0, 1)).astype(x.dtype,
-                                                            copy=False)
-            # - k, m, n: shape of out_channel
-            # - b: number of inputs
-            # - h, w: height and width of kernels
-            # k, m, n, b, h, w -> b, k, m, n, h, w
-            gcol = cuda.cupy.rollaxis(gcol, 3)
-            y = conv.col2im_gpu(
-                gcol, self.sy, self.sx, self.ph, self.pw, self.outh, self.outw,
-                dy=self.dy, dx=self.dx)
-            if b is not None:
-                y += b.reshape(1, b.size, 1, 1)
             return y,
 
-    def _forward_cudnn(self, x, W, b):
-        x = cuda.cupy.ascontiguousarray(x)
-        W = cuda.cupy.ascontiguousarray(W)
-        if b is not None:
-            b = cuda.cupy.ascontiguousarray(b)
-
-        n = x.shape[0]
-        out_c = W.shape[1]
-
-        use_tensor_core = chainer.should_use_cudnn_tensor_core(x.dtype)
-
-        handle = cudnn.get_handle()
-        x_desc = cudnn.create_tensor_descriptor(x)
-        y = cuda.cupy.empty((n, out_c, self.outh, self.outw),
-                            dtype=x.dtype)
-        y_desc = cudnn.create_tensor_descriptor(y)
-
-        filter_desc = cudnn.create_filter_descriptor(W)
-        conv_param = (self.ph, self.pw), (self.sy, self.sx), x.dtype
-        dilation = (self.dy, self.dx)
-        conv_desc = cudnn.create_convolution_descriptor(
-            *conv_param, dilation=dilation,
-            use_tensor_core=use_tensor_core)
-        if b is not None:
-            bias_desc = cudnn.create_tensor_descriptor(
-                b[None, :, None, None])
-
-        oz_dtype = 'd' if x.dtype == 'd' else 'f'
-        one = numpy.array(1, dtype=oz_dtype).ctypes
-        zero = numpy.array(0, dtype=oz_dtype).ctypes
-
-        workspace_size = cuda.get_max_workspace_size()
-        workspace = cuda.cupy.empty((workspace_size,), dtype='b')
-
-        if configuration.config.cudnn_deterministic:
-            algo = libcudnn.CUDNN_CONVOLUTION_BWD_DATA_ALGO_1
-        elif configuration.config.autotune and _cudnn_version_ >= 5000:
-            algo = get_algorithm(
-                W, x, y, conv_param + (dilation,), handle, filter_desc,
-                x_desc, conv_desc, y_desc, workspace)
-        else:
-            algo = libcudnn.getConvolutionBackwardDataAlgorithm(
-                handle, filter_desc.value, x_desc.value, conv_desc.value,
-                y_desc.value, _bwd_data_pref, workspace_size)
-
-        if use_tensor_core:
-            # Only CUDNN_CONVOLUTION_BWD_DATA_ALGO_1 supports
-            # Tensor-Core in cuDNN7
-            algo = libcudnn.CUDNN_CONVOLUTION_BWD_DATA_ALGO_1
-
-        libcudnn.convolutionBackwardData_v3(
-            handle, one.data, filter_desc.value, W.data.ptr,
-            x_desc.value, x.data.ptr, conv_desc.value,
-            algo, workspace.data.ptr, workspace_size,
-            zero.data, y_desc.value, y.data.ptr)
-
-        if b is not None:
-            cudnn.add_tensor(
-                handle, one.data, bias_desc.value, b.data.ptr,
-                one.data, y_desc.value, y.data.ptr)
-
->>>>>>> a8650f10
-        return y,
-
     def _forward_gpu_core(self, x, W, b):
+        # Implementation using col2im
         gcol = cuda.cupy.tensordot(W, x, (0, 1)).astype(x.dtype,
                                                         copy=False)
         # - k, m, n: shape of out_channel
@@ -434,6 +237,72 @@
         y = xp.stack(_ys, axis=1)  # (N, G, yCg, yH, yW)
         y = y.reshape(N, yC, yH, yW)
         return y
+
+    def _forward_cudnn(self, x, W, b):
+        x = cuda.cupy.ascontiguousarray(x)
+        W = cuda.cupy.ascontiguousarray(W)
+        if b is not None:
+            b = cuda.cupy.ascontiguousarray(b)
+
+        n = x.shape[0]
+        # out_c = W.shape[1]
+        yCg = W.shape[1]
+        yC = yCg * self.group
+
+        use_tensor_core = chainer.should_use_cudnn_tensor_core(x.dtype)
+
+        handle = cudnn.get_handle()
+        x_desc = cudnn.create_tensor_descriptor(x)
+        y = cuda.cupy.empty((n, yC, self.outh, self.outw),
+                            dtype=x.dtype)
+        y_desc = cudnn.create_tensor_descriptor(y)
+
+        filter_desc = cudnn.create_filter_descriptor(W)
+        conv_param = (self.ph, self.pw), (self.sy, self.sx), x.dtype
+        dilation = (self.dy, self.dx)
+        conv_desc = cudnn.create_convolution_descriptor(
+            *conv_param, dilation=dilation,
+            use_tensor_core=use_tensor_core,
+            group=self.group)
+        if b is not None:
+            bias_desc = cudnn.create_tensor_descriptor(
+                b[None, :, None, None])
+
+        oz_dtype = 'd' if x.dtype == 'd' else 'f'
+        one = numpy.array(1, dtype=oz_dtype).ctypes
+        zero = numpy.array(0, dtype=oz_dtype).ctypes
+
+        workspace_size = cuda.get_max_workspace_size()
+        workspace = cuda.cupy.empty((workspace_size,), dtype='b')
+
+        if configuration.config.cudnn_deterministic:
+            algo = libcudnn.CUDNN_CONVOLUTION_BWD_DATA_ALGO_1
+        elif configuration.config.autotune and _cudnn_version_ >= 5000:
+            algo = get_algorithm(
+                W, x, y, conv_param + (dilation,), handle, filter_desc,
+                x_desc, conv_desc, y_desc, workspace)
+        else:
+            algo = libcudnn.getConvolutionBackwardDataAlgorithm(
+                handle, filter_desc.value, x_desc.value, conv_desc.value,
+                y_desc.value, _bwd_data_pref, workspace_size)
+
+        if use_tensor_core:
+            # Only CUDNN_CONVOLUTION_BWD_DATA_ALGO_1 supports
+            # Tensor-Core in cuDNN7
+            algo = libcudnn.CUDNN_CONVOLUTION_BWD_DATA_ALGO_1
+
+        libcudnn.convolutionBackwardData_v3(
+            handle, one.data, filter_desc.value, W.data.ptr,
+            x_desc.value, x.data.ptr, conv_desc.value,
+            algo, workspace.data.ptr, workspace_size,
+            zero.data, y_desc.value, y.data.ptr)
+
+        if b is not None:
+            cudnn.add_tensor(
+                handle, one.data, bias_desc.value, b.data.ptr,
+                one.data, y_desc.value, y.data.ptr)
+
+        return y,
 
     def backward(self, indexes, grad_outputs):
         x, W = self.get_retained_inputs()
