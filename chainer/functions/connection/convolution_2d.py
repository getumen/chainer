--- conflicted
+++ resolved
@@ -110,16 +110,10 @@
 
             # TODO(beam2d): Support unshared bias
             if b is not None:
-<<<<<<< HEAD
-                libcudnn.addTensor(
-                    handle, one.data, self.bias_desc.value, b.data.ptr,
-                    one.data, y_desc.value, y.data.ptr)
-=======
                 libcudnn.addTensor_v2(
                     handle, libcudnn.CUDNN_ADD_SAME_C, one.data,
                     self.bias_desc.value, b.data.ptr, one.data,
                     y_desc.value, y.data.ptr)
->>>>>>> 23c7b819
         else:
             # Implementation using im2col
             self.col = conv.im2col_gpu(
@@ -174,7 +168,6 @@
             one = numpy.array(1, dtype=dtype).ctypes
             zero = numpy.array(0, dtype=dtype).ctypes
 
-<<<<<<< HEAD
             self.max_workspace_size = c * kh * kw * 4
             algo = libcudnn.getConvolutionBackwardFilterAlgorithm(
                 handle, x_desc.value, gy_desc.value,
@@ -186,10 +179,8 @@
             workspace = cuda.cupy.empty(
                 (max(workspace_size // 4, 1),), dtype=x.dtype)
 
-            libcudnn.convolutionBackwardFilter(
-=======
+
             libcudnn.convolutionBackwardFilter_v2(
->>>>>>> 23c7b819
                 handle, one.data, x_desc.value, x.data.ptr,
                 gy_desc.value, gy.data.ptr, self.conv_desc.value,
                 algo, workspace.data.ptr, workspace_size,
