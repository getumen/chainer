from __future__ import division
import multiprocessing
from multiprocessing import sharedctypes
import threading
import warnings

import numpy
import six

from chainer.dataset import iterator


class MultiprocessIterator(iterator.Iterator):

    """Dataset iterator that loads examples in parallel.

    This is an implementation of :class:`~chainer.dataset.Iterator` that loads
    examples with worker processes. It uses the standard :mod:`multiprocessing`
    module to parallelize the loading. The dataset is sent to the worker
    processes in the standard way using pickle.

    Note that this iterator effectively prefetches the examples for the next
    batch asynchronously after the current batch is returned.

    This iterator saves ``-1`` instead of ``None`` in snapshots since some
    serializers do not support ``None``.

    Args:
        dataset (~chainer.dataset.Dataset): Dataset to iterate.
        batch_size (int): Number of examples within each batch.
        repeat (bool): If ``True``, it infinitely loops over the dataset.
            Otherwise, it stops iteration at the end of the first epoch.
        shuffle (bool): If ``True``, the order of examples is shuffled at the
            beginning of each epoch. Otherwise, examples are extracted in the
            order of indexes.
        n_processes (int): Number of worker processes. The number of CPUs is
            used by default.
        n_prefetch (int): Number of prefetch batches.
        shared_mem (int): The size of using shared memory per data.
            If ``None``, size is adjusted automatically.

    """

    _last_signal = object()

    def __init__(self, dataset, batch_size, repeat=True, shuffle=True,
                 n_processes=None, n_prefetch=1, shared_mem=None):
        self.dataset = dataset
        self.batch_size = batch_size
        self._repeat = repeat
        self._shuffle = shuffle
        self._prefetch_order = None  # used at the end of each epoch

        self.n_processes = n_processes or multiprocessing.cpu_count()
        self.n_prefetch = max(n_prefetch, 1)
        self._shared_mem_size = shared_mem

        self._finalized = None

<<<<<<< HEAD
        # use -1 instead of None internally.
        self._previous_epoch_detail = -1.
=======
        self.reset()
>>>>>>> 090701b7

    def __del__(self):
        self.finalize()

    def __next__(self):
        if not self._repeat and self.epoch > 0:
            raise StopIteration

        self._previous_epoch_detail = self.epoch_detail

        self.is_new_epoch = False
        if self._finalized is None:
            self._init()  # start workers
            # load for the first iteration
            for _ in six.moves.range(self.n_prefetch):
                self._invoke_prefetch()

        batch = self._get()
        self._invoke_prefetch()  # prefetch for the next iteration
        return batch

    next = __next__

    @property
    def epoch_detail(self):
        return self.epoch + self.current_position / len(self.dataset)

    @property
    def previous_epoch_detail(self):
        if self._previous_epoch_detail < 0:
            return None
        return self._previous_epoch_detail

    def finalize(self):
        if self._finalized is None or self._finalized.is_set():
            return

        self._finalized.set()
        self._ordered_data_queue.put(self._last_signal)
        self._data_queue.put((-1, -1, -1))
        for _ in self._workers:
            self._index_queue.put((-1, -1, -1))  # termination signal

        for worker in self._workers:
            worker.join()
        self._get_data_loop_thread.join()

    def serialize(self, serializer):
        self.current_position = serializer('current_position',
                                           self.current_position)
        self.epoch = serializer('epoch', self.epoch)
        self.is_new_epoch = serializer('is_new_epoch', self.is_new_epoch)
        serializer('order', self._order)
        try:
            self._previous_epoch_detail = serializer(
                'previous_epoch_detail', self._previous_epoch_detail)
        except KeyError:
            # guess previous_epoch_detail for older version
            self._previous_epoch_detail = self.epoch_detail - \
                self.batch_size / len(self.dataset)

    def _init(self):
        finalized = threading.Event()
        self._index_queue = multiprocessing.Queue()
        self._data_queue = multiprocessing.Queue()
        self._ordered_data_queue = six.moves.queue.Queue()
        self._unused_mem_queue = six.moves.queue.Queue()
        self._mem_list = []
        self._cnt = 0

        self._workers = []

        if self._shared_mem_size is not None:
            self._init_process()

        self._get_data_loop_thread = threading.Thread(
            target=_get_data_loop, name="get_data_loop",
            args=(self._data_queue, self._ordered_data_queue,
                  self._mem_list, self._unused_mem_queue,
                  finalized, self._last_signal))
        self._get_data_loop_thread.daemon = True
        self._get_data_loop_thread.start()

        self._finalized = finalized

    def _init_process(self):
        assert len(self._workers) == 0
        assert self._shared_mem_size is not None
        mem_size = self._shared_mem_size
        for i in six.moves.range(self.batch_size * (self.n_prefetch + 1)):
            self._mem_list.append(sharedctypes.RawArray('b', mem_size))
            self._unused_mem_queue.put(i)

        args = (self.dataset, self._index_queue, self._data_queue,
                self._mem_list)
        for _ in range(self.n_processes):
            worker = multiprocessing.Process(target=_worker, args=args)
            worker.daemon = True
            self._workers.append(worker)
            worker.start()

    def _invoke_prefetch(self):
        n = len(self.dataset)
        i = self._pushed_position
        if i is None:  # first iteration
            i = self.current_position

        order = self._order
        measure_mode = len(self._workers) == 0
        max_size = 0
        for _ in six.moves.range(self.batch_size):
            if i >= n:
                if not self._repeat:
                    break
                i = 0
                if order is not None:
                    # We cannot shuffle the order directly here, since the
                    # iterator may be serialized before the prefetched data are
                    # consumed by the user, in which case an inconsistency
                    # appears.
                    order = order.copy()
                    numpy.random.shuffle(order)
            index = i if order is None else order[i]
            if measure_mode:
                data = self.dataset[index]
                max_size = max(max_size, _measure(data))
                self._data_queue.put((self._cnt, None, data))
                del data
            else:
                self._index_queue.put(
                    (self._cnt, self._unused_mem_queue.get(), index))
            self._cnt += 1
            i += 1

        self._prefetch_order = order  # Temporarily store the shuffled order.
        self._pushed_position = i

        if measure_mode:
            self._shared_mem_size = max_size
            self._init_process()

    def _get(self):
        n = len(self.dataset)
        i = self.current_position

        batch = []
        for _ in six.moves.range(self.batch_size):
            d = self._ordered_data_queue.get()
            if d is self._last_signal:
                break
            batch.append(d)
            i += 1
            if i >= n:
                self.epoch += 1
                self.is_new_epoch = True
                i = 0
                if not self._repeat:
                    break
        self.current_position = i
        # Eventually overwrite the (possibly shuffled) order.
        self._order = self._prefetch_order
        return batch

    def reset(self):
        if getattr(self, 'current_position', 0) != 0:
            raise NotImplementedError(
                'Reset of MultiProcessIterator in the middle of a epoch is '
                'currently not supported.')
        if getattr(self, 'epoch', 0) != 0 and self._repeat:
            raise NotImplementedError(
                'Reset of repeating MultiProcessIterator is currently not '
                'supported.')
        if getattr(self, '_finalized', None) is not None and \
                self._finalized.is_set():
            raise NotImplementedError(
                'Reset of finalized MultiProcessIterator is currently not '
                'supported.')

        self.current_position = 0
        self.epoch = 0
        self.is_new_epoch = False
        self._pushed_position = None  # initialized at the first iteration

        if self._shuffle:
            self._order = numpy.random.permutation(len(self.dataset))
        else:
            self._order = None

        if self._finalized is not None:
            for _ in six.moves.range(self.n_prefetch):
                self._invoke_prefetch()


def _get_data_loop(data_queue, ordered_data_queue, mem_list,
                   unused_mem_queue, finalized, last_signal):
    buf = {}
    cnt = 0
    while not finalized.is_set():
        if cnt in buf:
            data = buf.pop(cnt)
        else:
            try:
                c, mem_index, data = data_queue.get(timeout=0.5)
            except six.moves.queue.Empty:
                continue
            if c < 0:
                break
            if mem_index is not None:
                data = _unpack(data, mem_list[mem_index])
                unused_mem_queue.put(mem_index)
            if c != cnt:
                buf[c] = data
                continue
        ordered_data_queue.put(data)
        del data
        cnt += 1
    ordered_data_queue.put(last_signal)


class _PackedNdarray(object):

    def __init__(self, array, mem, offset):
        self.shape = array.shape
        self.dtype = array.dtype
        self.nbytes = array.nbytes
        self.size = array.size
        self.offset = offset
        total = self.offset + self.nbytes
        if total > len(mem):
            raise ValueError(
                'Shared memory size is too small. expect:{}, actual:{}'.format(
                    total, len(mem)))
        target = numpy.frombuffer(mem, self.dtype, self.size, self.offset)
        target[...] = array.ravel()

    def unpack(self, mem):
        ret = numpy.frombuffer(mem, self.dtype, self.size, self.offset)
        ret = ret.reshape(self.shape).copy()
        return ret


def _measure(data):
    expect = 0
    t = type(data)
    if t is tuple or t is list or t is dict:
        for v in data:
            if isinstance(v, numpy.ndarray):
                expect += v.nbytes
    return expect


def _pack(data, mem):
    if len(mem) == 0:
        return data
    t = type(data)
    offset = 0
    over = False
    if t is tuple or t is list:
        ret = []
        for v in data:
            if isinstance(v, numpy.ndarray):
                if v.nbytes + offset > len(mem):
                    over = True
                else:
                    v = _PackedNdarray(v, mem, offset)
                    offset += v.nbytes
            ret.append(v)
        data = t(ret)
    elif t is dict:
        ret = {}
        for k, v in six.iteritems(data):
            if isinstance(v, numpy.ndarray):
                if v.nbytes + offset > len(mem):
                    over = True
                else:
                    v = _PackedNdarray(v, mem, offset)
                    offset += v.nbytes
            ret[k] = v
        data = ret
    if over:
        expect = _measure(data)
        warnings.warn(
            'Shared memory size is too small.\n' +
            'Please set shared_mem option for MultiprocessIterator.\n' +
            'Expect shared memory size: {} bytes.\n'.format(expect) +
            'Actual shared memory size: {} bytes.'.format(len(mem)),
            UserWarning)
    return data


def _unpack(data, mem):
    if len(mem) == 0:
        return data
    t = type(data)
    if t is tuple or t is list:
        ret = []
        for v in data:
            if isinstance(v, _PackedNdarray):
                v = v.unpack(mem)
            ret.append(v)
        data = t(ret)
    elif t is dict:
        ret = {}
        for k, v in six.iteritems(data):
            if isinstance(v, _PackedNdarray):
                v = v.unpack(mem)
            ret[k] = v
        data = ret
    return data


def _worker(dataset, in_queue, out_queue, mem_list):
    while True:
        cnt, mem_index, index = in_queue.get()
        if cnt < 0:
            break
        mem = mem_list[mem_index]
        data = _pack(dataset[index], mem)
        out_queue.put((cnt, mem_index, data))
    out_queue.close()
    out_queue.join_thread()<|MERGE_RESOLUTION|>--- conflicted
+++ resolved
@@ -57,12 +57,7 @@
 
         self._finalized = None
 
-<<<<<<< HEAD
-        # use -1 instead of None internally.
-        self._previous_epoch_detail = -1.
-=======
         self.reset()
->>>>>>> 090701b7
 
     def __del__(self):
         self.finalize()
@@ -244,6 +239,10 @@
         self.current_position = 0
         self.epoch = 0
         self.is_new_epoch = False
+
+        # use -1 instead of None internally.
+        self._previous_epoch_detail = -1.
+
         self._pushed_position = None  # initialized at the first iteration
 
         if self._shuffle:
