--- conflicted
+++ resolved
@@ -54,7 +54,6 @@
     def test_forward_gpu(self):
         self.check_forward(cuda.to_gpu(self.x))
 
-<<<<<<< HEAD
     def check_backward(self, x_data, y_grad):
         x = chainer.Variable(x_data)
         y = functions.maxout(x, self.num_channel, self.axis)
@@ -63,16 +62,6 @@
         f = lambda: (functions.maxout(x, self.num_channel, self.axis).data,)
         gx, = gradient_check.numerical_grad(f, (x.data,), (y.grad,))
         gradient_check.assert_allclose(gx, x.grad, atol=1e-2)
-=======
-    def check_backward(self, x_data, W_data, b_data, y_grad):
-        args = (x_data, W_data)
-        if b_data is not None:
-            args = args + (b_data,)
-
-        gradient_check.check_backward(
-            maxout.MaxoutFunction(), args, y_grad,
-            eps=1e-2, atol=1e-2)
->>>>>>> 9f07b39c
 
     @condition.retry(3)
     def test_backward_cpu(self):
