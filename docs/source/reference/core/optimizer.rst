Optimizer
---------

<<<<<<< HEAD
.. currentmodule:: chainer

Hyperparameter
~~~~~~~~~~~~~~

.. autoclass:: chainer.optimizer.Hyperparameter
   :members:

UpdateRule
~~~~~~~~~~

.. autoclass:: UpdateRule
   :members:

Optimizer
~~~~~~~~~
.. autoclass:: Optimizer
   :members:

GradientMethod
~~~~~~~~~~~~~~
.. autoclass:: GradientMethod
   :members:
=======
.. autosummary::
   :toctree: generated/
   :nosignatures:

   chainer.Optimizer
   chainer.GradientMethod
>>>>>>> f5525105

Hook functions
~~~~~~~~~~~~~~

.. autosummary::
   :toctree: generated/
   :nosignatures:

   chainer.optimizer.WeightDecay
   chainer.optimizer.Lasso
   chainer.optimizer.GradientClipping
   chainer.optimizer.GradientNoise<|MERGE_RESOLUTION|>--- conflicted
+++ resolved
@@ -1,38 +1,14 @@
 Optimizer
 ---------
 
-<<<<<<< HEAD
-.. currentmodule:: chainer
-
-Hyperparameter
-~~~~~~~~~~~~~~
-
-.. autoclass:: chainer.optimizer.Hyperparameter
-   :members:
-
-UpdateRule
-~~~~~~~~~~
-
-.. autoclass:: UpdateRule
-   :members:
-
-Optimizer
-~~~~~~~~~
-.. autoclass:: Optimizer
-   :members:
-
-GradientMethod
-~~~~~~~~~~~~~~
-.. autoclass:: GradientMethod
-   :members:
-=======
 .. autosummary::
    :toctree: generated/
    :nosignatures:
 
+   chainer.Hyperparameter
+   chainer.UpdateRule
    chainer.Optimizer
    chainer.GradientMethod
->>>>>>> f5525105
 
 Hook functions
 ~~~~~~~~~~~~~~
